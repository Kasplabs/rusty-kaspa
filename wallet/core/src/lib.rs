--- conflicted
+++ resolved
@@ -11,12 +11,8 @@
 pub mod wallet;
 pub mod wrapper;
 
-<<<<<<< HEAD
 pub use accounts::dummy_address;
-pub use addresses::Address;
-=======
 pub use kaspa_addresses::Address;
->>>>>>> 35a0b5d3
 pub use result::Result;
 pub use signer::Signer;
 pub use wallet::Wallet;
