<<<<<<< HEAD
use crate::{signals::Shutdown, task::service::AsyncServiceResult};
use futures_util::future::{join_all, select_all};
=======
use futures_util::future::try_join_all;
>>>>>>> b2a142bf
use kaspa_core::core::Core;
use kaspa_core::service::Service;
use kaspa_core::task::service::AsyncService;
use kaspa_core::trace;
use std::{
    sync::{Arc, Mutex},
    thread::{self, JoinHandle as ThreadJoinHandle},
};
use tokio::task::JoinHandle as TaskJoinHandle;

const ASYNC_RUNTIME: &str = "async-runtime";

/// AsyncRuntime registers async services and provides
/// a tokio Runtime to run them.
pub struct AsyncRuntime {
    threads: usize,
    services: Mutex<Vec<Arc<dyn AsyncService>>>,
}

impl Default for AsyncRuntime {
    fn default() -> Self {
        // TODO
        Self::new(std::cmp::max(num_cpus::get() / 3, 2))
    }
}

impl AsyncRuntime {
    pub fn new(threads: usize) -> Self {
        trace!("Creating the async-runtime service");
        Self { threads, services: Mutex::new(Vec::new()) }
    }

    pub fn register<T>(&self, service: Arc<T>)
    where
        T: AsyncService,
    {
        // self.services.lock().unwrap().push(AsyncServiceContainer::new(service));
        self.services.lock().unwrap().push(service);
    }

    pub fn init(self: Arc<AsyncRuntime>, core: Arc<Core>) -> Vec<ThreadJoinHandle<()>> {
        trace!("initializing async-runtime service");
        vec![thread::Builder::new().name(ASYNC_RUNTIME.to_string()).spawn(move || self.worker(core)).unwrap()]
    }

    /// Launch a tokio Runtime and run the top-level async objects

    pub fn worker(self: &Arc<AsyncRuntime>, core: Arc<Core>) {
        return tokio::runtime::Builder::new_multi_thread()
            .worker_threads(self.threads)
            .enable_all()
            .build()
            .expect("Failed building the Runtime")
            .block_on(async { self.worker_impl(core).await });
    }

    // #[tokio::main(worker_threads = 2)]
    // TODO: increase the number of threads if needed
    // TODO: build the runtime explicitly and dedicate a number of threads based on the host specs
    pub async fn worker_impl(self: &Arc<AsyncRuntime>, core: Arc<Core>) {
        // Start all async services
        // All services futures are spawned as tokio tasks to enable parallelism
        trace!("async-runtime worker starting");
<<<<<<< HEAD
        let futures = self
            .services
            .lock()
            .unwrap()
            .iter()
            .map(|x| tokio::spawn(x.clone().start()))
            .collect::<Vec<TaskJoinHandle<AsyncServiceResult<()>>>>();

        // wait for at least one service to return
        let (result, _idx, remaining_futures) = select_all(futures).await;
        // if at least one service yields an error, initiate global shutdown
        // this will cause signal_exit() to be executed externally (by Core invoking `stop()`)
        match result {
            Ok(Err(_)) | Err(_) => {
                trace!("shutting down core due to async-runtime error");
                core.shutdown()
            }
            _ => {}
        }

        // wait for remaining services to finish
        join_all(remaining_futures).await.into_iter().collect::<Result<Vec<AsyncServiceResult<()>>, JoinError>>().unwrap();
=======
        let futures =
            self.services.lock().unwrap().iter().map(|x| tokio::spawn(x.clone().start())).collect::<Vec<TaskJoinHandle<()>>>();
        try_join_all(futures).await.unwrap();
>>>>>>> b2a142bf

        // Stop all async services
        // All services futures are spawned as tokio tasks to enable parallelism
        trace!("async-runtime worker stopping");
<<<<<<< HEAD
        let futures = self
            .services
            .lock()
            .unwrap()
            .iter()
            .map(|x| tokio::spawn(x.clone().stop()))
            .collect::<Vec<TaskJoinHandle<AsyncServiceResult<()>>>>();
        join_all(futures).await.into_iter().collect::<Result<Vec<AsyncServiceResult<()>>, JoinError>>().unwrap();
=======
        let futures =
            self.services.lock().unwrap().iter().map(|x| tokio::spawn(x.clone().stop())).collect::<Vec<TaskJoinHandle<()>>>();
        try_join_all(futures).await.unwrap();
>>>>>>> b2a142bf

        trace!("async-runtime worker exiting");
    }

    pub fn signal_exit(self: Arc<AsyncRuntime>) {
        trace!("Sending an exit signal to all async-runtime services");
        for service in self.services.lock().unwrap().iter() {
            service.clone().signal_exit();
        }
    }
}

impl Service for AsyncRuntime {
    fn ident(self: Arc<AsyncRuntime>) -> &'static str {
        ASYNC_RUNTIME
    }

    fn start(self: Arc<AsyncRuntime>, core: Arc<Core>) -> Vec<ThreadJoinHandle<()>> {
        self.init(core)
    }

    fn stop(self: Arc<AsyncRuntime>) {
        self.signal_exit()
    }
}<|MERGE_RESOLUTION|>--- conflicted
+++ resolved
@@ -1,9 +1,5 @@
-<<<<<<< HEAD
 use crate::{signals::Shutdown, task::service::AsyncServiceResult};
-use futures_util::future::{join_all, select_all};
-=======
-use futures_util::future::try_join_all;
->>>>>>> b2a142bf
+use futures_util::future::{select_all, try_join_all};
 use kaspa_core::core::Core;
 use kaspa_core::service::Service;
 use kaspa_core::task::service::AsyncService;
@@ -67,7 +63,6 @@
         // Start all async services
         // All services futures are spawned as tokio tasks to enable parallelism
         trace!("async-runtime worker starting");
-<<<<<<< HEAD
         let futures = self
             .services
             .lock()
@@ -89,17 +84,11 @@
         }
 
         // wait for remaining services to finish
-        join_all(remaining_futures).await.into_iter().collect::<Result<Vec<AsyncServiceResult<()>>, JoinError>>().unwrap();
-=======
-        let futures =
-            self.services.lock().unwrap().iter().map(|x| tokio::spawn(x.clone().start())).collect::<Vec<TaskJoinHandle<()>>>();
-        try_join_all(futures).await.unwrap();
->>>>>>> b2a142bf
+        try_join_all(remaining_futures).await.unwrap();
 
         // Stop all async services
         // All services futures are spawned as tokio tasks to enable parallelism
         trace!("async-runtime worker stopping");
-<<<<<<< HEAD
         let futures = self
             .services
             .lock()
@@ -107,12 +96,7 @@
             .iter()
             .map(|x| tokio::spawn(x.clone().stop()))
             .collect::<Vec<TaskJoinHandle<AsyncServiceResult<()>>>>();
-        join_all(futures).await.into_iter().collect::<Result<Vec<AsyncServiceResult<()>>, JoinError>>().unwrap();
-=======
-        let futures =
-            self.services.lock().unwrap().iter().map(|x| tokio::spawn(x.clone().stop())).collect::<Vec<TaskJoinHandle<()>>>();
         try_join_all(futures).await.unwrap();
->>>>>>> b2a142bf
 
         trace!("async-runtime worker exiting");
     }
