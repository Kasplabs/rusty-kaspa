--- conflicted
+++ resolved
@@ -40,13 +40,9 @@
 
 [dev-dependencies]
 criterion.workspace = true
-<<<<<<< HEAD
-rand = {workspace = true,  features = [ "small_rng" ]}
-=======
 utxoindex.workspace = true
 event-processor.workspace = true
 rand = { workspace = true, features = ["small_rng"] }
->>>>>>> ba338779
 tokio = { workspace = true, features = ["rt", "macros"] }
 serde_json = "1.0"
 flate2 = "1"
