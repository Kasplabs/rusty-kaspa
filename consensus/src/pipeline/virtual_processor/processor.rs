--- conflicted
+++ resolved
@@ -56,7 +56,6 @@
     },
     BlockHashMap, BlockHashSet, HashMapCustomHasher,
 };
-<<<<<<< HEAD
 use consensus_notify::{
     notification::{
         Notification, SinkBlueScoreChangedNotification, UtxosChangedNotification, VirtualChainChangedNotification,
@@ -64,16 +63,13 @@
     },
     root::ConsensusNotificationRoot,
 };
-use database::prelude::StoreError;
-=======
 use database::prelude::{StoreError, StoreResultExtensions};
->>>>>>> a39c1dd1
 use hashes::Hash;
 use kaspa_core::{debug, info, trace};
 use kaspa_notify::notifier::Notify;
 use muhash::MuHash;
 
-use crossbeam_channel::Receiver as CrossbeamReceiver; // to aviod confusion with async_channel
+use crossbeam_channel::Receiver as CrossbeamReceiver; // to avoid confusion with async_channel
 use itertools::Itertools;
 use parking_lot::{RwLock, RwLockUpgradableReadGuard};
 use rayon::ThreadPool;
