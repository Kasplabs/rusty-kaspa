--- conflicted
+++ resolved
@@ -842,10 +842,6 @@
     if proof_exists {
         config.process_genesis = false;
     }
-<<<<<<< HEAD
-    let consensus = TestConsensus::create_from_temp_db_and_dummy_sender(&config);
-    let wait_handles = consensus.init();
-=======
 
     let (consensus_send, consensus_recv) = unbounded::<ConsensusEvent>();
     let (event_processor_send, _event_processor_recv) = unbounded::<Notification>();
@@ -861,7 +857,6 @@
     core.bind(consensus.clone());
     core.bind(async_runtime);
     let joins = core.start();
->>>>>>> ba338779
 
     let pruning_point = if proof_exists {
         let proof_lines = gzip_file_lines(&main_path.join("proof.json.gz"));
