--- conflicted
+++ resolved
@@ -1,23 +1,12 @@
-<<<<<<< HEAD
-use crate::{BlockLevel, KType};
-use kaspa_hashes::{Hash, HASH_SIZE};
-use serde::Serialize;
-=======
 use super::genesis::{GenesisBlock, DEVNET_GENESIS, GENESIS, SIMNET_GENESIS, TESTNET_GENESIS};
 use crate::{networktype::NetworkType, BlockLevel, KType};
 use kaspa_addresses::Prefix;
->>>>>>> 4b5eb14e
 use std::time::{SystemTime, UNIX_EPOCH};
 
 /// Consensus parameters. Contains settings and configurations which are consensus-sensitive.
 /// Changing one of these on a network node would exclude and prevent it from reaching consensus
 /// with the other unmodified nodes.
-<<<<<<< HEAD
-#[derive(Clone, Serialize)]
-#[serde(rename_all = "camelCase")]
-=======
 #[derive(Clone, Debug)]
->>>>>>> 4b5eb14e
 pub struct Params {
     pub dns_seeders: &'static [&'static str],
     pub default_port: u16,
