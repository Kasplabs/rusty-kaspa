# Kaspa on Rust

Work in progress to implement the Kaspa full-node and related libraries in the Rust programming language.

## Getting started

- Install Protobuf (required for grpc)
  - Linux: `sudo apt install protobuf-compiler libprotobuf-dev`
  - Windows: [protoc-21.10-win64.zip](https://github.com/protocolbuffers/protobuf/releases/download/v21.10/protoc-21.10-win64.zip) and add `bin` dir to `Path`
  - MacOS: `brew install protobuf`
- Install the [clang toolchain](https://clang.llvm.org/) (required for RocksDB)
  - Linux: `sudo apt install clang`
  - Windows: [LLVM-15.0.6-win64.exe](https://github.com/llvm/llvm-project/releases/download/llvmorg-15.0.6/LLVM-15.0.6-win64.exe) and set `LIBCLANG_PATH` env var pointing to the `bin` dir of the llvm installation
  - MacOS: Please see [Installing clang toolchain on MacOS](#installing-clang-toolchain-on-macos)
- Install the [rust toolchain](https://rustup.rs/)
- Run the following commands:

```bash
$ git clone https://github.com/kaspanet/rusty-kaspa
$ cd rusty-kaspa
```

## Experimenting with the node

The `kaspad` rust executable is currently at the initial stage where a devnet consensus instance can be built and mined locally through the RPC interface. The P2P network is not supported yet. To see it in action, perform the following:

```bash
$ cargo run --bin kaspad --release -- --devnet
```

- Download and unzip the latest binaries bundle of [kaspanet/kaspad](https://github.com/kaspanet/kaspad/releases).

- In a separate terminal run the kaspanet/kaspad miner:

```bash
$ kaspaminer --rpcserver 127.0.0.1:16610 --devnet --miningaddr kaspadev:qrcqat6l9zcjsu7swnaztqzrv0s7hu04skpaezxk43y4etj8ncwfkuhy0zmax
```

- This will create and feed a DAG with the miner getting block templates from the node and submitting them back when mined. The node processes and stores the blocks while applying all currently implemented logic. Execution can be stopped and resumed, the data is persisted in a database.

## Simulation framework (Simpa)

Additionally, the current codebase supports a full in-process network simulation, building an actual DAG over virtual time with virtual delay and benchmarking validation time (following the simulation generation). Execute 
```bash 
cargo run --release --bin simpa -- --help
``` 
to see the full command line configuration supported by `simpa`. For instance, the following command will run a simulation producing 1000 blocks with communication delay of 2 seconds and BPS=8, and attempts to fill each block with up to 200 transactions.   

```bash
$ cargo run --release --bin simpa -- -t=200 -d=2 -b=8 -n=1000
```

## Logging

Logging in `kaspad` and `simpa` can be [filtered](https://docs.rs/env_logger/0.10.0/env_logger/#filtering-results) either by defining the environment variable `RUST_LOG` and/or by adding a `--loglevel` argument to the command, ie.:

```bash
$ cargo run --bin kaspad -- --loglevel info,kaspa_rpc_core=trace,kaspa_grpc_core=trace,consensus=trace,kaspa_core=trace
```



## Tests & Benchmarks

- To run all current tests use:

```bash
$ cd rusty-kaspa
$ cargo test --release
// or install nextest and run
$ cargo nextest run --release
```

- To run current benchmarks:

```bash
$ cd rusty-kaspa
$ cargo bench
```

## Building WASM

To build rusty-kaspa wasm library, do the following:

```bash
cd wasm
./build-web
```
This will produce a wasm library in `/web-root` directory

## Installing clang toolchain on MacOS

The default XCode installation of `llvm` does not support WASM build targets.
To build WASM on MacOS you need to install `llvm` from homebrew (at the time of writing MacOS version is 13.0.1).

```bash
brew install llvm
```
NOTE: depending on your setup, the installation location may be different.
To determine the installation location you can type `which llvm` or `which clang`
and then modify the paths below accordingly.

Add the following to your `~/.zshrc` file:
```bash
export PATH="/opt/homebrew/opt/llvm/bin:$PATH"
export LDFLAGS="-L/opt/homebrew/opt/llvm/lib"
export CPPFLAGS="-I/opt/homebrew/opt/llvm/include"
export AR=/opt/homebrew/opt/llvm/bin/llvm-ar
```
Reload the `~/.zshrc` file
```bash
source ~/.zshrc
<<<<<<< HEAD
```

## JSON and Borsh RPC protocols

In addition to gRPC, Rusty Kaspa integrates an optional wRPC
subsystem. wRPC is a high-performance, platform-neutral, Rust-centric, WebSocket-framed RPC 
implementation that can use Borsh and JSON protocol encoding. JSON protocol messaging 
is similar to JSON-RPC 1.0, but differs from the specification due to server-side 
notifications. Borsh encoding is meant for inter-process communication. When using Borsh
both client and server should be built from the same codebase.  JSON protocol is based on 
Kaspa data structures and is data-structure-version agnostic. You can connect to the
JSON endpoint using any WebSocket library. Built-in RPC clients for JavaScript and
TypeScript capable of running in web browsers and Node.js are available as a part of
the Kaspa WASM framework.

## Enabling wRPC

wRPC subsystem is disabled by default in `kaspad` and can be enabled via:
- `--rpclisten-json = <interface:port>` for JSON protocol
- `--rpclisten-borsh = <interface:port>` for Borsh protocol

## wRPC to gRPC Proxy

Proxy providing wRPC to gRPC relay is available in `rpc/wrpc/proxy`.
By default, the proxy server will connect to *grpc://127.0.01:16110*
while offering wRPC connections on *wrpc://127.0.0.1:17110*. Use `--help`
to see configuration options.

The Proxy server is currently used for testing with the Golang implementation
of Kaspad. At the time of writing, the gRPC has only partial messsage translation
implementation.

To run the proxy:
```bash
cd rpc/wrpc/proxy
cargo run
```

## Native JavaScript & TypeScript RPC clients for Browsers and Node.js environments

Integration in a Browser and Node.js environments is possible using WASM.
The JavaScript code is agnostic to which environment it runs in.
NOTE: to run in Node.js environment, you must instantiate a W3C WebSocket
shim using a `WebSocket` crate before initializing Kaspa environment:
`globalThis.WebSocket = require('websocket').w3cwebsocket;`

Prerequisites:
- WasmPack: https://rustwasm.github.io/wasm-pack/installer/

To test Node.js:
- Make sure you have Rust and WasmPack installed
- Start Golang Kaspad
- Start wRPC proxy

```bash
cd rpc/wrpc/wasm
./build-node
cd nodejs
npm install
node index
```

You can take a look at `rpc/wrpc/wasm/nodejs/index.js` to see the use of the native JavaScript & TypeScript APIs.

NOTE: `npm install` is needed to install [WebSocket](https://github.com/theturtle32/WebSocket-Node) module.
When running in the Browser environment, no additional dependencies are necessary because
the browser provides the W3C WebSocket class natively.

## Wallet CLI

The wallet CLI is under heavy development.  To test the environment you can do the following:

- Start Golang Kaspad
- Start wRPC proxy

Native (OS command line):

```bash
cd wallet/native
cargo run
```

Web Browser (WASM):

Run an http server inside of `wallet/wasm/web` folder. If you don't have once, you can use `basic-http-server`.
```bash
cd wallet/wasm/web
cargo install basic-http-server
basic-http-server
```
The *basic-http-server* will serve on port 4000 by default, so open your web browser and load http://localhost:4000

The framework is compatible with all major desktop and mobile browsers.

## Using Wallet CLI

This project is under heavy development and currently demonstrates only the RPC data exchange and
address generation using the native or WASM wallet library. 

Here are the few commands that work:

```
get-info
subscribe-daa-score
new-address
exit
=======
>>>>>>> 6e619d54
```
<|MERGE_RESOLUTION|>--- conflicted
+++ resolved
@@ -1,222 +1,219 @@
-# Kaspa on Rust
-
-Work in progress to implement the Kaspa full-node and related libraries in the Rust programming language.
-
-## Getting started
-
-- Install Protobuf (required for grpc)
-  - Linux: `sudo apt install protobuf-compiler libprotobuf-dev`
-  - Windows: [protoc-21.10-win64.zip](https://github.com/protocolbuffers/protobuf/releases/download/v21.10/protoc-21.10-win64.zip) and add `bin` dir to `Path`
-  - MacOS: `brew install protobuf`
-- Install the [clang toolchain](https://clang.llvm.org/) (required for RocksDB)
-  - Linux: `sudo apt install clang`
-  - Windows: [LLVM-15.0.6-win64.exe](https://github.com/llvm/llvm-project/releases/download/llvmorg-15.0.6/LLVM-15.0.6-win64.exe) and set `LIBCLANG_PATH` env var pointing to the `bin` dir of the llvm installation
-  - MacOS: Please see [Installing clang toolchain on MacOS](#installing-clang-toolchain-on-macos)
-- Install the [rust toolchain](https://rustup.rs/)
-- Run the following commands:
-
-```bash
-$ git clone https://github.com/kaspanet/rusty-kaspa
-$ cd rusty-kaspa
-```
-
-## Experimenting with the node
-
-The `kaspad` rust executable is currently at the initial stage where a devnet consensus instance can be built and mined locally through the RPC interface. The P2P network is not supported yet. To see it in action, perform the following:
-
-```bash
-$ cargo run --bin kaspad --release -- --devnet
-```
-
-- Download and unzip the latest binaries bundle of [kaspanet/kaspad](https://github.com/kaspanet/kaspad/releases).
-
-- In a separate terminal run the kaspanet/kaspad miner:
-
-```bash
-$ kaspaminer --rpcserver 127.0.0.1:16610 --devnet --miningaddr kaspadev:qrcqat6l9zcjsu7swnaztqzrv0s7hu04skpaezxk43y4etj8ncwfkuhy0zmax
-```
-
-- This will create and feed a DAG with the miner getting block templates from the node and submitting them back when mined. The node processes and stores the blocks while applying all currently implemented logic. Execution can be stopped and resumed, the data is persisted in a database.
-
-## Simulation framework (Simpa)
-
-Additionally, the current codebase supports a full in-process network simulation, building an actual DAG over virtual time with virtual delay and benchmarking validation time (following the simulation generation). Execute 
-```bash 
-cargo run --release --bin simpa -- --help
-``` 
-to see the full command line configuration supported by `simpa`. For instance, the following command will run a simulation producing 1000 blocks with communication delay of 2 seconds and BPS=8, and attempts to fill each block with up to 200 transactions.   
-
-```bash
-$ cargo run --release --bin simpa -- -t=200 -d=2 -b=8 -n=1000
-```
-
-## Logging
-
-Logging in `kaspad` and `simpa` can be [filtered](https://docs.rs/env_logger/0.10.0/env_logger/#filtering-results) either by defining the environment variable `RUST_LOG` and/or by adding a `--loglevel` argument to the command, ie.:
-
-```bash
-$ cargo run --bin kaspad -- --loglevel info,kaspa_rpc_core=trace,kaspa_grpc_core=trace,consensus=trace,kaspa_core=trace
-```
-
-
-
-## Tests & Benchmarks
-
-- To run all current tests use:
-
-```bash
-$ cd rusty-kaspa
-$ cargo test --release
-// or install nextest and run
-$ cargo nextest run --release
-```
-
-- To run current benchmarks:
-
-```bash
-$ cd rusty-kaspa
-$ cargo bench
-```
-
-## Building WASM
-
-To build rusty-kaspa wasm library, do the following:
-
-```bash
-cd wasm
-./build-web
-```
-This will produce a wasm library in `/web-root` directory
-
-## Installing clang toolchain on MacOS
-
-The default XCode installation of `llvm` does not support WASM build targets.
-To build WASM on MacOS you need to install `llvm` from homebrew (at the time of writing MacOS version is 13.0.1).
-
-```bash
-brew install llvm
-```
-NOTE: depending on your setup, the installation location may be different.
-To determine the installation location you can type `which llvm` or `which clang`
-and then modify the paths below accordingly.
-
-Add the following to your `~/.zshrc` file:
-```bash
-export PATH="/opt/homebrew/opt/llvm/bin:$PATH"
-export LDFLAGS="-L/opt/homebrew/opt/llvm/lib"
-export CPPFLAGS="-I/opt/homebrew/opt/llvm/include"
-export AR=/opt/homebrew/opt/llvm/bin/llvm-ar
-```
-Reload the `~/.zshrc` file
-```bash
-source ~/.zshrc
-<<<<<<< HEAD
-```
-
-## JSON and Borsh RPC protocols
-
-In addition to gRPC, Rusty Kaspa integrates an optional wRPC
-subsystem. wRPC is a high-performance, platform-neutral, Rust-centric, WebSocket-framed RPC 
-implementation that can use Borsh and JSON protocol encoding. JSON protocol messaging 
-is similar to JSON-RPC 1.0, but differs from the specification due to server-side 
-notifications. Borsh encoding is meant for inter-process communication. When using Borsh
-both client and server should be built from the same codebase.  JSON protocol is based on 
-Kaspa data structures and is data-structure-version agnostic. You can connect to the
-JSON endpoint using any WebSocket library. Built-in RPC clients for JavaScript and
-TypeScript capable of running in web browsers and Node.js are available as a part of
-the Kaspa WASM framework.
-
-## Enabling wRPC
-
-wRPC subsystem is disabled by default in `kaspad` and can be enabled via:
-- `--rpclisten-json = <interface:port>` for JSON protocol
-- `--rpclisten-borsh = <interface:port>` for Borsh protocol
-
-## wRPC to gRPC Proxy
-
-Proxy providing wRPC to gRPC relay is available in `rpc/wrpc/proxy`.
-By default, the proxy server will connect to *grpc://127.0.01:16110*
-while offering wRPC connections on *wrpc://127.0.0.1:17110*. Use `--help`
-to see configuration options.
-
-The Proxy server is currently used for testing with the Golang implementation
-of Kaspad. At the time of writing, the gRPC has only partial messsage translation
-implementation.
-
-To run the proxy:
-```bash
-cd rpc/wrpc/proxy
-cargo run
-```
-
-## Native JavaScript & TypeScript RPC clients for Browsers and Node.js environments
-
-Integration in a Browser and Node.js environments is possible using WASM.
-The JavaScript code is agnostic to which environment it runs in.
-NOTE: to run in Node.js environment, you must instantiate a W3C WebSocket
-shim using a `WebSocket` crate before initializing Kaspa environment:
-`globalThis.WebSocket = require('websocket').w3cwebsocket;`
-
-Prerequisites:
-- WasmPack: https://rustwasm.github.io/wasm-pack/installer/
-
-To test Node.js:
-- Make sure you have Rust and WasmPack installed
-- Start Golang Kaspad
-- Start wRPC proxy
-
-```bash
-cd rpc/wrpc/wasm
-./build-node
-cd nodejs
-npm install
-node index
-```
-
-You can take a look at `rpc/wrpc/wasm/nodejs/index.js` to see the use of the native JavaScript & TypeScript APIs.
-
-NOTE: `npm install` is needed to install [WebSocket](https://github.com/theturtle32/WebSocket-Node) module.
-When running in the Browser environment, no additional dependencies are necessary because
-the browser provides the W3C WebSocket class natively.
-
-## Wallet CLI
-
-The wallet CLI is under heavy development.  To test the environment you can do the following:
-
-- Start Golang Kaspad
-- Start wRPC proxy
-
-Native (OS command line):
-
-```bash
-cd wallet/native
-cargo run
-```
-
-Web Browser (WASM):
-
-Run an http server inside of `wallet/wasm/web` folder. If you don't have once, you can use `basic-http-server`.
-```bash
-cd wallet/wasm/web
-cargo install basic-http-server
-basic-http-server
-```
-The *basic-http-server* will serve on port 4000 by default, so open your web browser and load http://localhost:4000
-
-The framework is compatible with all major desktop and mobile browsers.
-
-## Using Wallet CLI
-
-This project is under heavy development and currently demonstrates only the RPC data exchange and
-address generation using the native or WASM wallet library. 
-
-Here are the few commands that work:
-
-```
-get-info
-subscribe-daa-score
-new-address
-exit
-=======
->>>>>>> 6e619d54
-```
+# Kaspa on Rust
+
+Work in progress to implement the Kaspa full-node and related libraries in the Rust programming language.
+
+## Getting started
+
+- Install Protobuf (required for grpc)
+  - Linux: `sudo apt install protobuf-compiler libprotobuf-dev`
+  - Windows: [protoc-21.10-win64.zip](https://github.com/protocolbuffers/protobuf/releases/download/v21.10/protoc-21.10-win64.zip) and add `bin` dir to `Path`
+  - MacOS: `brew install protobuf`
+- Install the [clang toolchain](https://clang.llvm.org/) (required for RocksDB)
+  - Linux: `sudo apt install clang`
+  - Windows: [LLVM-15.0.6-win64.exe](https://github.com/llvm/llvm-project/releases/download/llvmorg-15.0.6/LLVM-15.0.6-win64.exe) and set `LIBCLANG_PATH` env var pointing to the `bin` dir of the llvm installation
+  - MacOS: Please see [Installing clang toolchain on MacOS](#installing-clang-toolchain-on-macos)
+- Install the [rust toolchain](https://rustup.rs/)
+- Run the following commands:
+
+```bash
+$ git clone https://github.com/kaspanet/rusty-kaspa
+$ cd rusty-kaspa
+```
+
+## Experimenting with the node
+
+The `kaspad` rust executable is currently at the initial stage where a devnet consensus instance can be built and mined locally through the RPC interface. The P2P network is not supported yet. To see it in action, perform the following:
+
+```bash
+$ cargo run --bin kaspad --release -- --devnet
+```
+
+- Download and unzip the latest binaries bundle of [kaspanet/kaspad](https://github.com/kaspanet/kaspad/releases).
+
+- In a separate terminal run the kaspanet/kaspad miner:
+
+```bash
+$ kaspaminer --rpcserver 127.0.0.1:16610 --devnet --miningaddr kaspadev:qrcqat6l9zcjsu7swnaztqzrv0s7hu04skpaezxk43y4etj8ncwfkuhy0zmax
+```
+
+- This will create and feed a DAG with the miner getting block templates from the node and submitting them back when mined. The node processes and stores the blocks while applying all currently implemented logic. Execution can be stopped and resumed, the data is persisted in a database.
+
+## Simulation framework (Simpa)
+
+Additionally, the current codebase supports a full in-process network simulation, building an actual DAG over virtual time with virtual delay and benchmarking validation time (following the simulation generation). Execute 
+```bash 
+cargo run --release --bin simpa -- --help
+``` 
+to see the full command line configuration supported by `simpa`. For instance, the following command will run a simulation producing 1000 blocks with communication delay of 2 seconds and BPS=8, and attempts to fill each block with up to 200 transactions.   
+
+```bash
+$ cargo run --release --bin simpa -- -t=200 -d=2 -b=8 -n=1000
+```
+
+## Logging
+
+Logging in `kaspad` and `simpa` can be [filtered](https://docs.rs/env_logger/0.10.0/env_logger/#filtering-results) either by defining the environment variable `RUST_LOG` and/or by adding a `--loglevel` argument to the command, ie.:
+
+```bash
+$ cargo run --bin kaspad -- --loglevel info,kaspa_rpc_core=trace,kaspa_grpc_core=trace,consensus=trace,kaspa_core=trace
+```
+
+
+
+## Tests & Benchmarks
+
+- To run all current tests use:
+
+```bash
+$ cd rusty-kaspa
+$ cargo test --release
+// or install nextest and run
+$ cargo nextest run --release
+```
+
+- To run current benchmarks:
+
+```bash
+$ cd rusty-kaspa
+$ cargo bench
+```
+
+## Building WASM
+
+To build rusty-kaspa wasm library, do the following:
+
+```bash
+cd wasm
+./build-web
+```
+This will produce a wasm library in `/web-root` directory
+
+## Installing clang toolchain on MacOS
+
+The default XCode installation of `llvm` does not support WASM build targets.
+To build WASM on MacOS you need to install `llvm` from homebrew (at the time of writing MacOS version is 13.0.1).
+
+```bash
+brew install llvm
+```
+NOTE: depending on your setup, the installation location may be different.
+To determine the installation location you can type `which llvm` or `which clang`
+and then modify the paths below accordingly.
+
+Add the following to your `~/.zshrc` file:
+```bash
+export PATH="/opt/homebrew/opt/llvm/bin:$PATH"
+export LDFLAGS="-L/opt/homebrew/opt/llvm/lib"
+export CPPFLAGS="-I/opt/homebrew/opt/llvm/include"
+export AR=/opt/homebrew/opt/llvm/bin/llvm-ar
+```
+Reload the `~/.zshrc` file
+```bash
+source ~/.zshrc
+```
+
+## JSON and Borsh RPC protocols
+
+In addition to gRPC, Rusty Kaspa integrates an optional wRPC
+subsystem. wRPC is a high-performance, platform-neutral, Rust-centric, WebSocket-framed RPC 
+implementation that can use Borsh and JSON protocol encoding. JSON protocol messaging 
+is similar to JSON-RPC 1.0, but differs from the specification due to server-side 
+notifications. Borsh encoding is meant for inter-process communication. When using Borsh
+both client and server should be built from the same codebase.  JSON protocol is based on 
+Kaspa data structures and is data-structure-version agnostic. You can connect to the
+JSON endpoint using any WebSocket library. Built-in RPC clients for JavaScript and
+TypeScript capable of running in web browsers and Node.js are available as a part of
+the Kaspa WASM framework.
+
+## Enabling wRPC
+
+wRPC subsystem is disabled by default in `kaspad` and can be enabled via:
+- `--rpclisten-json = <interface:port>` for JSON protocol
+- `--rpclisten-borsh = <interface:port>` for Borsh protocol
+
+## wRPC to gRPC Proxy
+
+Proxy providing wRPC to gRPC relay is available in `rpc/wrpc/proxy`.
+By default, the proxy server will connect to *grpc://127.0.01:16110*
+while offering wRPC connections on *wrpc://127.0.0.1:17110*. Use `--help`
+to see configuration options.
+
+The Proxy server is currently used for testing with the Golang implementation
+of Kaspad. At the time of writing, the gRPC has only partial messsage translation
+implementation.
+
+To run the proxy:
+```bash
+cd rpc/wrpc/proxy
+cargo run
+```
+
+## Native JavaScript & TypeScript RPC clients for Browsers and Node.js environments
+
+Integration in a Browser and Node.js environments is possible using WASM.
+The JavaScript code is agnostic to which environment it runs in.
+NOTE: to run in Node.js environment, you must instantiate a W3C WebSocket
+shim using a `WebSocket` crate before initializing Kaspa environment:
+`globalThis.WebSocket = require('websocket').w3cwebsocket;`
+
+Prerequisites:
+- WasmPack: https://rustwasm.github.io/wasm-pack/installer/
+
+To test Node.js:
+- Make sure you have Rust and WasmPack installed
+- Start Golang Kaspad
+- Start wRPC proxy
+
+```bash
+cd rpc/wrpc/wasm
+./build-node
+cd nodejs
+npm install
+node index
+```
+
+You can take a look at `rpc/wrpc/wasm/nodejs/index.js` to see the use of the native JavaScript & TypeScript APIs.
+
+NOTE: `npm install` is needed to install [WebSocket](https://github.com/theturtle32/WebSocket-Node) module.
+When running in the Browser environment, no additional dependencies are necessary because
+the browser provides the W3C WebSocket class natively.
+
+## Wallet CLI
+
+The wallet CLI is under heavy development.  To test the environment you can do the following:
+
+- Start Golang Kaspad
+- Start wRPC proxy
+
+Native (OS command line):
+
+```bash
+cd wallet/native
+cargo run
+```
+
+Web Browser (WASM):
+
+Run an http server inside of `wallet/wasm/web` folder. If you don't have once, you can use `basic-http-server`.
+```bash
+cd wallet/wasm/web
+cargo install basic-http-server
+basic-http-server
+```
+The *basic-http-server* will serve on port 4000 by default, so open your web browser and load http://localhost:4000
+
+The framework is compatible with all major desktop and mobile browsers.
+
+## Using Wallet CLI
+
+This project is under heavy development and currently demonstrates only the RPC data exchange and
+address generation using the native or WASM wallet library. 
+
+Here are the few commands that work:
+
+```
+get-info
+subscribe-daa-score
+new-address
+exit
+```