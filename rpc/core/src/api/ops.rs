--- conflicted
+++ resolved
@@ -1,118 +1,75 @@
-<<<<<<< HEAD
-use borsh::{BorshDeserialize, BorshSchema, BorshSerialize};
+use borsh::{BorshDeserialize, BorshSerialize};
 use serde::{Deserialize, Serialize};
-use workflow_core::{enums::Describe};
-=======
-use workflow_core::enums::u32_try_from;
->>>>>>> 6e619d54
+use workflow_core::enums::Describe;
 
 //seal!(0x0a6c, {
-    // ^^^^^ NOTE: This enum is used for binary RPC data exchange, if you
-    //             add any new variants to this enum, please inform the
-    //             core development team to facilitate a protocol update.
-    //             If making any changes to this code block, please update
-    //             to the new seal value reported by the compiler.
-    //
-    //             Also note that this macro produces a const variable
-    //             named `SEAL`, that can be used during RPC protocol
-    //             handshake negotiation.
-    //
-    #[derive(Describe, Clone, Debug, PartialEq, Eq, Hash, BorshSerialize, BorshDeserialize, Serialize, Deserialize)]
-    #[serde(rename_all = "camelCase")]
-    pub enum RpcApiOps {
-        Ping = 0,
-        GetProcessMetrics,
-        GetCurrentNetwork,
-        SubmitBlock,
-        GetBlockTemplate,
-        GetPeerAddresses,
-        GetSelectedTipHash,
-        GetMempoolEntry,
-        GetMempoolEntries,
-        GetConnectedPeerInfo,
-        AddPeer,
-        SubmitTransaction,
-        GetBlock,
-        GetSubnetwork,
-        GetVirtualChainFromBlock,
-        GetBlocks,
-        GetBlockCount,
-        GetBlockDagInfo,
-        ResolveFinalityConflict,
-        Shutdown,
-        GetHeaders,
-        GetUtxosByAddresses,
-        GetBalanceByAddress,
-        GetBalancesByAddresses,
-        GetVirtualSelectedParentBlueScore,
-        Ban,
-        Unban,
-        GetInfo,
-        EstimateNetworkHashesPerSecond,
-        GetMempoolEntriesByAddresses,
-        GetCoinSupply,
+// ^^^^^ NOTE: This enum is used for binary RPC data exchange, if you
+//             add any new variants to this enum, please inform the
+//             core development team to facilitate a protocol update.
+//             If making any changes to this code block, please update
+//             to the new seal value reported by the compiler.
+//
+//             Also note that this macro produces a const variable
+//             named `SEAL`, that can be used during RPC protocol
+//             handshake negotiation.
+//
+#[derive(Describe, Clone, Debug, PartialEq, Eq, Hash, BorshSerialize, BorshDeserialize, Serialize, Deserialize)]
+#[serde(rename_all = "camelCase")]
+pub enum RpcApiOps {
+    Ping = 0,
+    GetProcessMetrics,
+    GetCurrentNetwork,
+    SubmitBlock,
+    GetBlockTemplate,
+    GetPeerAddresses,
+    GetSelectedTipHash,
+    GetMempoolEntry,
+    GetMempoolEntries,
+    GetConnectedPeerInfo,
+    AddPeer,
+    SubmitTransaction,
+    GetBlock,
+    GetSubnetwork,
+    GetVirtualChainFromBlock,
+    GetBlocks,
+    GetBlockCount,
+    GetBlockDagInfo,
+    ResolveFinalityConflict,
+    Shutdown,
+    GetHeaders,
+    GetUtxosByAddresses,
+    GetBalanceByAddress,
+    GetBalancesByAddresses,
+    GetSinkBlueScore,
+    Ban,
+    Unban,
+    GetInfo,
+    EstimateNetworkHashesPerSecond,
+    GetMempoolEntriesByAddresses,
+    GetCoinSupply,
 
-        // Subscription commands for starting/stopping notifications
-        NotifyBlockAdded,
-        NotifyNewBlockTemplate,
-        NotifyUtxosChanged,
-        NotifyPruningPointUtxoSetOverride,
-        NotifyFinalityConflict,
-<<<<<<< HEAD
-        NotifyFinalityConflictResolved, // for uniformity purpose only since subscribing to NotifyFinalityConflict means receiving both FinalityConflict and FinalityConflictResolved
-        NotifyVirtualDaaScoreChanged,
-        NotifyVirtualSelectedParentChainChanged,
-        NotifyVirtualSelectedParentBlueScoreChanged,
+    // Subscription commands for starting/stopping notifications
+    NotifyBlockAdded,
+    NotifyNewBlockTemplate,
+    NotifyUtxosChanged,
+    NotifyPruningPointUtxoSetOverride,
+    NotifyFinalityConflict,
+    NotifyFinalityConflictResolved, // for uniformity purpose only since subscribing to NotifyFinalityConflict means receiving both FinalityConflict and FinalityConflictResolved
+    NotifyVirtualDaaScoreChanged,
+    NotifyVirtualChainChanged,
+    NotifySinkBlueScoreChanged,
 
-        // ~
-        Subscribe,
-        Unsubscribe,
-=======
-        NotifyVirtualDaaScoreChanged,
-        NotifyVirtualChainChanged,
-        NotifySinkBlueScoreChanged,
->>>>>>> 6e619d54
+    // ~
+    Subscribe,
+    Unsubscribe,
 
-        // Server to client notification
-        Notification,
-    }
+    // Server to client notification
+    Notification,
+}
 //});
 
 impl From<RpcApiOps> for u32 {
     fn from(item: RpcApiOps) -> Self {
         item as u32
     }
-}
-
-<<<<<<< HEAD
-#[derive(Clone, Copy, Debug, Serialize, Deserialize, BorshSerialize, BorshDeserialize, BorshSchema)]
-pub enum SubscribeCommand {
-    Start = 0,
-    Stop = 1,
-}
-
-impl From<SubscribeCommand> for i32 {
-    fn from(item: SubscribeCommand) -> Self {
-        item as i32
-    }
-}
-
-impl From<i32> for SubscribeCommand {
-    // We make this conversion infallible by falling back to Start from any unexpected value.
-    fn from(item: i32) -> Self {
-        if item == 1 {
-            SubscribeCommand::Stop
-        } else {
-            SubscribeCommand::Start
-        }
-=======
-#[cfg(test)]
-mod tests {
-    use super::RpcApiOps;
-
-    #[test]
-    fn test_rpc_api_ops_convert() {
-        assert_eq!(0_u32, u32::from(RpcApiOps::Ping));
->>>>>>> 6e619d54
-    }
 }