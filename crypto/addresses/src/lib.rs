--- conflicted
+++ resolved
@@ -29,13 +29,9 @@
 
 impl std::error::Error for AddressError {}
 
-<<<<<<< HEAD
-#[derive(PartialEq, Eq, Clone, Copy, Debug, Hash, Serialize, Deserialize, BorshSerialize, BorshDeserialize, BorshSchema)]
-=======
 #[derive(
     PartialEq, Eq, PartialOrd, Ord, Clone, Copy, Debug, Hash, Serialize, Deserialize, BorshSerialize, BorshDeserialize, BorshSchema,
 )]
->>>>>>> 6e619d54
 pub enum Prefix {
     Mainnet,
     Testnet,
@@ -86,13 +82,9 @@
     }
 }
 
-<<<<<<< HEAD
-#[derive(PartialEq, Eq, Clone, Debug, Hash, Serialize, Deserialize, BorshSerialize, BorshDeserialize, BorshSchema)]
-=======
 #[derive(
     PartialEq, Eq, PartialOrd, Ord, Clone, Debug, Hash, Serialize, Deserialize, BorshSerialize, BorshDeserialize, BorshSchema,
 )]
->>>>>>> 6e619d54
 pub struct Address {
     pub prefix: Prefix,
     pub payload: Vec<u8>,
